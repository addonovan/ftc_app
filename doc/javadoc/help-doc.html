--- conflicted
+++ resolved
@@ -1,4 +1,3 @@
-<<<<<<< HEAD
 <!DOCTYPE HTML PUBLIC "-//W3C//DTD HTML 4.01 Transitional//EN" "http://www.w3.org/TR/html4/loose.dtd">
 <!-- NewPage -->
 <html lang="en">
@@ -210,218 +209,4 @@
 </a></div>
 <!-- ======== END OF BOTTOM NAVBAR ======= -->
 </body>
-</html>
-=======
-<!DOCTYPE HTML PUBLIC "-//W3C//DTD HTML 4.01 Transitional//EN" "http://www.w3.org/TR/html4/loose.dtd">
-<!-- NewPage -->
-<html lang="en">
-<head>
-<title>API Help</title>
-<link rel="stylesheet" type="text/css" href="stylesheet.css" title="Style">
-</head>
-<body>
-<script type="text/javascript"><!--
-    if (location.href.indexOf('is-external=true') == -1) {
-        parent.document.title="API Help";
-    }
-//-->
-</script>
-<noscript>
-<div>JavaScript is disabled on your browser.</div>
-</noscript>
-<!-- ========= START OF TOP NAVBAR ======= -->
-<div class="topNav"><a name="navbar_top">
-<!--   -->
-</a><a href="#skip-navbar_top" title="Skip navigation links"></a><a name="navbar_top_firstrow">
-<!--   -->
-</a>
-<ul class="navList" title="Navigation">
-<li><a href="overview-summary.html">Overview</a></li>
-<li>Package</li>
-<li>Class</li>
-<li><a href="overview-tree.html">Tree</a></li>
-<li><a href="deprecated-list.html">Deprecated</a></li>
-<li><a href="index-all.html">Index</a></li>
-<li class="navBarCell1Rev">Help</li>
-</ul>
-</div>
-<div class="subNav">
-<ul class="navList">
-<li>Prev</li>
-<li>Next</li>
-</ul>
-<ul class="navList">
-<li><a href="index.html?help-doc.html" target="_top">Frames</a></li>
-<li><a href="help-doc.html" target="_top">No Frames</a></li>
-</ul>
-<ul class="navList" id="allclasses_navbar_top">
-<li><a href="allclasses-noframe.html">All Classes</a></li>
-</ul>
-<div>
-<script type="text/javascript"><!--
-  allClassesLink = document.getElementById("allclasses_navbar_top");
-  if(window==top) {
-    allClassesLink.style.display = "block";
-  }
-  else {
-    allClassesLink.style.display = "none";
-  }
-  //-->
-</script>
-</div>
-<a name="skip-navbar_top">
-<!--   -->
-</a></div>
-<!-- ========= END OF TOP NAVBAR ========= -->
-<div class="header">
-<h1 class="title">How This API Document Is Organized</h1>
-<div class="subTitle">This API (Application Programming Interface) document has pages corresponding to the items in the navigation bar, described as follows.</div>
-</div>
-<div class="contentContainer">
-<ul class="blockList">
-<li class="blockList">
-<h2>Overview</h2>
-<p>The <a href="overview-summary.html">Overview</a> page is the front page of this API document and provides a list of all packages with a summary for each.  This page can also contain an overall description of the set of packages.</p>
-</li>
-<li class="blockList">
-<h2>Package</h2>
-<p>Each package has a page that contains a list of its classes and interfaces, with a summary for each. This page can contain six categories:</p>
-<ul>
-<li>Interfaces (italic)</li>
-<li>Classes</li>
-<li>Enums</li>
-<li>Exceptions</li>
-<li>Errors</li>
-<li>Annotation Types</li>
-</ul>
-</li>
-<li class="blockList">
-<h2>Class/Interface</h2>
-<p>Each class, interface, nested class and nested interface has its own separate page. Each of these pages has three sections consisting of a class/interface description, summary tables, and detailed member descriptions:</p>
-<ul>
-<li>Class inheritance diagram</li>
-<li>Direct Subclasses</li>
-<li>All Known Subinterfaces</li>
-<li>All Known Implementing Classes</li>
-<li>Class/interface declaration</li>
-<li>Class/interface description</li>
-</ul>
-<ul>
-<li>Nested Class Summary</li>
-<li>Field Summary</li>
-<li>Constructor Summary</li>
-<li>Method Summary</li>
-</ul>
-<ul>
-<li>Field Detail</li>
-<li>Constructor Detail</li>
-<li>Method Detail</li>
-</ul>
-<p>Each summary entry contains the first sentence from the detailed description for that item. The summary entries are alphabetical, while the detailed descriptions are in the order they appear in the source code. This preserves the logical groupings established by the programmer.</p>
-</li>
-<li class="blockList">
-<h2>Annotation Type</h2>
-<p>Each annotation type has its own separate page with the following sections:</p>
-<ul>
-<li>Annotation Type declaration</li>
-<li>Annotation Type description</li>
-<li>Required Element Summary</li>
-<li>Optional Element Summary</li>
-<li>Element Detail</li>
-</ul>
-</li>
-<li class="blockList">
-<h2>Enum</h2>
-<p>Each enum has its own separate page with the following sections:</p>
-<ul>
-<li>Enum declaration</li>
-<li>Enum description</li>
-<li>Enum Constant Summary</li>
-<li>Enum Constant Detail</li>
-</ul>
-</li>
-<li class="blockList">
-<h2>Tree (Class Hierarchy)</h2>
-<p>There is a <a href="overview-tree.html">Class Hierarchy</a> page for all packages, plus a hierarchy for each package. Each hierarchy page contains a list of classes and a list of interfaces. The classes are organized by inheritance structure starting with <code>java.lang.Object</code>. The interfaces do not inherit from <code>java.lang.Object</code>.</p>
-<ul>
-<li>When viewing the Overview page, clicking on "Tree" displays the hierarchy for all packages.</li>
-<li>When viewing a particular package, class or interface page, clicking "Tree" displays the hierarchy for only that package.</li>
-</ul>
-</li>
-<li class="blockList">
-<h2>Deprecated API</h2>
-<p>The <a href="deprecated-list.html">Deprecated API</a> page lists all of the API that have been deprecated. A deprecated API is not recommended for use, generally due to improvements, and a replacement API is usually given. Deprecated APIs may be removed in future implementations.</p>
-</li>
-<li class="blockList">
-<h2>Index</h2>
-<p>The <a href="index-all.html">Index</a> contains an alphabetic list of all classes, interfaces, constructors, methods, and fields.</p>
-</li>
-<li class="blockList">
-<h2>Prev/Next</h2>
-<p>These links take you to the next or previous class, interface, package, or related page.</p>
-</li>
-<li class="blockList">
-<h2>Frames/No Frames</h2>
-<p>These links show and hide the HTML frames.  All pages are available with or without frames.</p>
-</li>
-<li class="blockList">
-<h2>All Classes</h2>
-<p>The <a href="allclasses-noframe.html">All Classes</a> link shows all classes and interfaces except non-static nested types.</p>
-</li>
-<li class="blockList">
-<h2>Serialized Form</h2>
-<p>Each serializable or externalizable class has a description of its serialization fields and methods. This information is of interest to re-implementors, not to developers using the API. While there is no link in the navigation bar, you can get to this information by going to any serialized class and clicking "Serialized Form" in the "See also" section of the class description.</p>
-</li>
-<li class="blockList">
-<h2>Constant Field Values</h2>
-<p>The <a href="constant-values.html">Constant Field Values</a> page lists the static final fields and their values.</p>
-</li>
-</ul>
-<em>This help file applies to API documentation generated using the standard doclet.</em></div>
-<!-- ======= START OF BOTTOM NAVBAR ====== -->
-<div class="bottomNav"><a name="navbar_bottom">
-<!--   -->
-</a><a href="#skip-navbar_bottom" title="Skip navigation links"></a><a name="navbar_bottom_firstrow">
-<!--   -->
-</a>
-<ul class="navList" title="Navigation">
-<li><a href="overview-summary.html">Overview</a></li>
-<li>Package</li>
-<li>Class</li>
-<li><a href="overview-tree.html">Tree</a></li>
-<li><a href="deprecated-list.html">Deprecated</a></li>
-<li><a href="index-all.html">Index</a></li>
-<li class="navBarCell1Rev">Help</li>
-</ul>
-</div>
-<div class="subNav">
-<ul class="navList">
-<li>Prev</li>
-<li>Next</li>
-</ul>
-<ul class="navList">
-<li><a href="index.html?help-doc.html" target="_top">Frames</a></li>
-<li><a href="help-doc.html" target="_top">No Frames</a></li>
-</ul>
-<ul class="navList" id="allclasses_navbar_bottom">
-<li><a href="allclasses-noframe.html">All Classes</a></li>
-</ul>
-<div>
-<script type="text/javascript"><!--
-  allClassesLink = document.getElementById("allclasses_navbar_bottom");
-  if(window==top) {
-    allClassesLink.style.display = "block";
-  }
-  else {
-    allClassesLink.style.display = "none";
-  }
-  //-->
-</script>
-</div>
-<a name="skip-navbar_bottom">
-<!--   -->
-</a></div>
-<!-- ======== END OF BOTTOM NAVBAR ======= -->
-</body>
-</html>
->>>>>>> e5b43772
+</html>