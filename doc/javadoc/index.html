<<<<<<< HEAD
<!DOCTYPE HTML PUBLIC "-//W3C//DTD HTML 4.01 Frameset//EN" "http://www.w3.org/TR/html4/frameset.dtd">
<!-- NewPage -->
<html lang="en">
<head>
<title>Generated Documentation (Untitled)</title>
<script type="text/javascript">
    targetPage = "" + window.location.search;
    if (targetPage != "" && targetPage != "undefined")
        targetPage = targetPage.substring(1);
    if (targetPage.indexOf(":") != -1 || (targetPage != "" && !validURL(targetPage)))
        targetPage = "undefined";
    function validURL(url) {
        try {
            url = decodeURIComponent(url);
        }
        catch (error) {
            return false;
        }
        var pos = url.indexOf(".html");
        if (pos == -1 || pos != url.length - 5)
            return false;
        var allowNumber = false;
        var allowSep = false;
        var seenDot = false;
        for (var i = 0; i < url.length - 5; i++) {
            var ch = url.charAt(i);
            if ('a' <= ch && ch <= 'z' ||
                    'A' <= ch && ch <= 'Z' ||
                    ch == '$' ||
                    ch == '_' ||
                    ch.charCodeAt(0) > 127) {
                allowNumber = true;
                allowSep = true;
            } else if ('0' <= ch && ch <= '9'
                    || ch == '-') {
                if (!allowNumber)
                     return false;
            } else if (ch == '/' || ch == '.') {
                if (!allowSep)
                    return false;
                allowNumber = false;
                allowSep = false;
                if (ch == '.')
                     seenDot = true;
                if (ch == '/' && seenDot)
                     return false;
            } else {
                return false;
            }
        }
        return true;
    }
    function loadFrames() {
        if (targetPage != "" && targetPage != "undefined")
             top.classFrame.location = top.targetPage;
    }
</script>
</head>
<frameset cols="20%,80%" title="Documentation frame" onload="top.loadFrames()">
<frameset rows="30%,70%" title="Left frames" onload="top.loadFrames()">
<frame src="overview-frame.html" name="packageListFrame" title="All Packages">
<frame src="allclasses-frame.html" name="packageFrame" title="All classes and interfaces (except non-static nested types)">
</frameset>
<frame src="overview-summary.html" name="classFrame" title="Package, class and interface descriptions" scrolling="yes">
<noframes>
<noscript>
<div>JavaScript is disabled on your browser.</div>
</noscript>
<h2>Frame Alert</h2>
<p>This document is designed to be viewed using the frames feature. If you see this message, you are using a non-frame-capable web client. Link to <a href="overview-summary.html">Non-frame version</a>.</p>
</noframes>
</frameset>
</html>
=======
<!DOCTYPE HTML PUBLIC "-//W3C//DTD HTML 4.01 Frameset//EN" "http://www.w3.org/TR/html4/frameset.dtd">
<!-- NewPage -->
<html lang="en">
<head>
<title>Generated Documentation (Untitled)</title>
<script type="text/javascript">
    targetPage = "" + window.location.search;
    if (targetPage != "" && targetPage != "undefined")
        targetPage = targetPage.substring(1);
    if (targetPage.indexOf(":") != -1 || (targetPage != "" && !validURL(targetPage)))
        targetPage = "undefined";
    function validURL(url) {
        try {
            url = decodeURIComponent(url);
        }
        catch (error) {
            return false;
        }
        var pos = url.indexOf(".html");
        if (pos == -1 || pos != url.length - 5)
            return false;
        var allowNumber = false;
        var allowSep = false;
        var seenDot = false;
        for (var i = 0; i < url.length - 5; i++) {
            var ch = url.charAt(i);
            if ('a' <= ch && ch <= 'z' ||
                    'A' <= ch && ch <= 'Z' ||
                    ch == '$' ||
                    ch == '_' ||
                    ch.charCodeAt(0) > 127) {
                allowNumber = true;
                allowSep = true;
            } else if ('0' <= ch && ch <= '9'
                    || ch == '-') {
                if (!allowNumber)
                     return false;
            } else if (ch == '/' || ch == '.') {
                if (!allowSep)
                    return false;
                allowNumber = false;
                allowSep = false;
                if (ch == '.')
                     seenDot = true;
                if (ch == '/' && seenDot)
                     return false;
            } else {
                return false;
            }
        }
        return true;
    }
    function loadFrames() {
        if (targetPage != "" && targetPage != "undefined")
             top.classFrame.location = top.targetPage;
    }
</script>
</head>
<frameset cols="20%,80%" title="Documentation frame" onload="top.loadFrames()">
<frameset rows="30%,70%" title="Left frames" onload="top.loadFrames()">
<frame src="overview-frame.html" name="packageListFrame" title="All Packages">
<frame src="allclasses-frame.html" name="packageFrame" title="All classes and interfaces (except non-static nested types)">
</frameset>
<frame src="overview-summary.html" name="classFrame" title="Package, class and interface descriptions" scrolling="yes">
<noframes>
<noscript>
<div>JavaScript is disabled on your browser.</div>
</noscript>
<h2>Frame Alert</h2>
<p>This document is designed to be viewed using the frames feature. If you see this message, you are using a non-frame-capable web client. Link to <a href="overview-summary.html">Non-frame version</a>.</p>
</noframes>
</frameset>
</html>
>>>>>>> e5b43772
<|MERGE_RESOLUTION|>--- conflicted
+++ resolved
@@ -1,4 +1,3 @@
-<<<<<<< HEAD
 <!DOCTYPE HTML PUBLIC "-//W3C//DTD HTML 4.01 Frameset//EN" "http://www.w3.org/TR/html4/frameset.dtd">
 <!-- NewPage -->
 <html lang="en">
@@ -71,79 +70,4 @@
 <p>This document is designed to be viewed using the frames feature. If you see this message, you are using a non-frame-capable web client. Link to <a href="overview-summary.html">Non-frame version</a>.</p>
 </noframes>
 </frameset>
-</html>
-=======
-<!DOCTYPE HTML PUBLIC "-//W3C//DTD HTML 4.01 Frameset//EN" "http://www.w3.org/TR/html4/frameset.dtd">
-<!-- NewPage -->
-<html lang="en">
-<head>
-<title>Generated Documentation (Untitled)</title>
-<script type="text/javascript">
-    targetPage = "" + window.location.search;
-    if (targetPage != "" && targetPage != "undefined")
-        targetPage = targetPage.substring(1);
-    if (targetPage.indexOf(":") != -1 || (targetPage != "" && !validURL(targetPage)))
-        targetPage = "undefined";
-    function validURL(url) {
-        try {
-            url = decodeURIComponent(url);
-        }
-        catch (error) {
-            return false;
-        }
-        var pos = url.indexOf(".html");
-        if (pos == -1 || pos != url.length - 5)
-            return false;
-        var allowNumber = false;
-        var allowSep = false;
-        var seenDot = false;
-        for (var i = 0; i < url.length - 5; i++) {
-            var ch = url.charAt(i);
-            if ('a' <= ch && ch <= 'z' ||
-                    'A' <= ch && ch <= 'Z' ||
-                    ch == '$' ||
-                    ch == '_' ||
-                    ch.charCodeAt(0) > 127) {
-                allowNumber = true;
-                allowSep = true;
-            } else if ('0' <= ch && ch <= '9'
-                    || ch == '-') {
-                if (!allowNumber)
-                     return false;
-            } else if (ch == '/' || ch == '.') {
-                if (!allowSep)
-                    return false;
-                allowNumber = false;
-                allowSep = false;
-                if (ch == '.')
-                     seenDot = true;
-                if (ch == '/' && seenDot)
-                     return false;
-            } else {
-                return false;
-            }
-        }
-        return true;
-    }
-    function loadFrames() {
-        if (targetPage != "" && targetPage != "undefined")
-             top.classFrame.location = top.targetPage;
-    }
-</script>
-</head>
-<frameset cols="20%,80%" title="Documentation frame" onload="top.loadFrames()">
-<frameset rows="30%,70%" title="Left frames" onload="top.loadFrames()">
-<frame src="overview-frame.html" name="packageListFrame" title="All Packages">
-<frame src="allclasses-frame.html" name="packageFrame" title="All classes and interfaces (except non-static nested types)">
-</frameset>
-<frame src="overview-summary.html" name="classFrame" title="Package, class and interface descriptions" scrolling="yes">
-<noframes>
-<noscript>
-<div>JavaScript is disabled on your browser.</div>
-</noscript>
-<h2>Frame Alert</h2>
-<p>This document is designed to be viewed using the frames feature. If you see this message, you are using a non-frame-capable web client. Link to <a href="overview-summary.html">Non-frame version</a>.</p>
-</noframes>
-</frameset>
-</html>
->>>>>>> e5b43772
+</html>