--- conflicted
+++ resolved
@@ -1,4 +1,3 @@
-<<<<<<< HEAD
 <!DOCTYPE HTML PUBLIC "-//W3C//DTD HTML 4.01 Transitional//EN" "http://www.w3.org/TR/html4/loose.dtd">
 <!-- NewPage -->
 <html lang="en">
@@ -383,391 +382,4 @@
 </a></div>
 <!-- ======== END OF BOTTOM NAVBAR ======= -->
 </body>
-</html>
-=======
-<!DOCTYPE HTML PUBLIC "-//W3C//DTD HTML 4.01 Transitional//EN" "http://www.w3.org/TR/html4/loose.dtd">
-<!-- NewPage -->
-<html lang="en">
-<head>
-<title>Range</title>
-<link rel="stylesheet" type="text/css" href="../../../../stylesheet.css" title="Style">
-</head>
-<body>
-<script type="text/javascript"><!--
-    if (location.href.indexOf('is-external=true') == -1) {
-        parent.document.title="Range";
-    }
-//-->
-</script>
-<noscript>
-<div>JavaScript is disabled on your browser.</div>
-</noscript>
-<!-- ========= START OF TOP NAVBAR ======= -->
-<div class="topNav"><a name="navbar_top">
-<!--   -->
-</a><a href="#skip-navbar_top" title="Skip navigation links"></a><a name="navbar_top_firstrow">
-<!--   -->
-</a>
-<ul class="navList" title="Navigation">
-<li><a href="../../../../overview-summary.html">Overview</a></li>
-<li><a href="package-summary.html">Package</a></li>
-<li class="navBarCell1Rev">Class</li>
-<li><a href="package-tree.html">Tree</a></li>
-<li><a href="../../../../deprecated-list.html">Deprecated</a></li>
-<li><a href="../../../../index-all.html">Index</a></li>
-<li><a href="../../../../help-doc.html">Help</a></li>
-</ul>
-</div>
-<div class="subNav">
-<ul class="navList">
-<li><a href="../../../../com/qualcomm/robotcore/util/ElapsedTime.Resolution.html" title="enum in com.qualcomm.robotcore.util"><span class="strong">Prev Class</span></a></li>
-<li><a href="../../../../com/qualcomm/robotcore/util/SerialNumber.html" title="class in com.qualcomm.robotcore.util"><span class="strong">Next Class</span></a></li>
-</ul>
-<ul class="navList">
-<li><a href="../../../../index.html?com/qualcomm/robotcore/util/Range.html" target="_top">Frames</a></li>
-<li><a href="Range.html" target="_top">No Frames</a></li>
-</ul>
-<ul class="navList" id="allclasses_navbar_top">
-<li><a href="../../../../allclasses-noframe.html">All Classes</a></li>
-</ul>
-<div>
-<script type="text/javascript"><!--
-  allClassesLink = document.getElementById("allclasses_navbar_top");
-  if(window==top) {
-    allClassesLink.style.display = "block";
-  }
-  else {
-    allClassesLink.style.display = "none";
-  }
-  //-->
-</script>
-</div>
-<div>
-<ul class="subNavList">
-<li>Summary:&nbsp;</li>
-<li>Nested&nbsp;|&nbsp;</li>
-<li>Field&nbsp;|&nbsp;</li>
-<li>Constr&nbsp;|&nbsp;</li>
-<li><a href="#method_summary">Method</a></li>
-</ul>
-<ul class="subNavList">
-<li>Detail:&nbsp;</li>
-<li>Field&nbsp;|&nbsp;</li>
-<li>Constr&nbsp;|&nbsp;</li>
-<li><a href="#method_detail">Method</a></li>
-</ul>
-</div>
-<a name="skip-navbar_top">
-<!--   -->
-</a></div>
-<!-- ========= END OF TOP NAVBAR ========= -->
-<!-- ======== START OF CLASS DATA ======== -->
-<div class="header">
-<div class="subTitle">com.qualcomm.robotcore.util</div>
-<h2 title="Class Range" class="title">Class Range</h2>
-</div>
-<div class="contentContainer">
-<ul class="inheritance">
-<li>java.lang.Object</li>
-<li>
-<ul class="inheritance">
-<li>com.qualcomm.robotcore.util.Range</li>
-</ul>
-</li>
-</ul>
-<div class="description">
-<ul class="blockList">
-<li class="blockList">
-<hr>
-<br>
-<pre>public class <span class="strong">Range</span>
-extends java.lang.Object</pre>
-<div class="block">Utility class for performing range operations</div>
-</li>
-</ul>
-</div>
-<div class="summary">
-<ul class="blockList">
-<li class="blockList">
-<!-- ========== METHOD SUMMARY =========== -->
-<ul class="blockList">
-<li class="blockList"><a name="method_summary">
-<!--   -->
-</a>
-<h3>Method Summary</h3>
-<table class="overviewSummary" border="0" cellpadding="3" cellspacing="0" summary="Method Summary table, listing methods, and an explanation">
-<caption><span>Methods</span><span class="tabEnd">&nbsp;</span></caption>
-<tr>
-<th class="colFirst" scope="col">Modifier and Type</th>
-<th class="colLast" scope="col">Method and Description</th>
-</tr>
-<tr class="altColor">
-<td class="colFirst"><code>static byte</code></td>
-<td class="colLast"><code><strong><a href="../../../../com/qualcomm/robotcore/util/Range.html#clip(byte,%20byte,%20byte)">clip</a></strong>(byte&nbsp;number,
-    byte&nbsp;min,
-    byte&nbsp;max)</code>
-<div class="block">clip 'number' if 'number' is less than 'min' or greater than 'max'</div>
-</td>
-</tr>
-<tr class="rowColor">
-<td class="colFirst"><code>static double</code></td>
-<td class="colLast"><code><strong><a href="../../../../com/qualcomm/robotcore/util/Range.html#clip(double,%20double,%20double)">clip</a></strong>(double&nbsp;number,
-    double&nbsp;min,
-    double&nbsp;max)</code>
-<div class="block">clip 'number' if 'number' is less than 'min' or greater than 'max'</div>
-</td>
-</tr>
-<tr class="altColor">
-<td class="colFirst"><code>static float</code></td>
-<td class="colLast"><code><strong><a href="../../../../com/qualcomm/robotcore/util/Range.html#clip(float,%20float,%20float)">clip</a></strong>(float&nbsp;number,
-    float&nbsp;min,
-    float&nbsp;max)</code>
-<div class="block">clip 'number' if 'number' is less than 'min' or greater than 'max'</div>
-</td>
-</tr>
-<tr class="rowColor">
-<td class="colFirst"><code>static int</code></td>
-<td class="colLast"><code><strong><a href="../../../../com/qualcomm/robotcore/util/Range.html#clip(int,%20int,%20int)">clip</a></strong>(int&nbsp;number,
-    int&nbsp;min,
-    int&nbsp;max)</code>
-<div class="block">clip 'number' if 'number' is less than 'min' or greater than 'max'</div>
-</td>
-</tr>
-<tr class="altColor">
-<td class="colFirst"><code>static short</code></td>
-<td class="colLast"><code><strong><a href="../../../../com/qualcomm/robotcore/util/Range.html#clip(short,%20short,%20short)">clip</a></strong>(short&nbsp;number,
-    short&nbsp;min,
-    short&nbsp;max)</code>
-<div class="block">clip 'number' if 'number' is less than 'min' or greater than 'max'</div>
-</td>
-</tr>
-<tr class="rowColor">
-<td class="colFirst"><code>static double</code></td>
-<td class="colLast"><code><strong><a href="../../../../com/qualcomm/robotcore/util/Range.html#scale(double,%20double,%20double,%20double,%20double)">scale</a></strong>(double&nbsp;n,
-     double&nbsp;x1,
-     double&nbsp;x2,
-     double&nbsp;y1,
-     double&nbsp;y2)</code>
-<div class="block">Scale a number in the range of x1 to x2, to the range of y1 to y2</div>
-</td>
-</tr>
-<tr class="altColor">
-<td class="colFirst"><code>static void</code></td>
-<td class="colLast"><code><strong><a href="../../../../com/qualcomm/robotcore/util/Range.html#throwIfRangeIsInvalid(double,%20double,%20double)">throwIfRangeIsInvalid</a></strong>(double&nbsp;number,
-                     double&nbsp;min,
-                     double&nbsp;max)</code>
-<div class="block">Throw an IllegalArgumentException if 'number' is less than 'min' or greater than 'max'</div>
-</td>
-</tr>
-<tr class="rowColor">
-<td class="colFirst"><code>static void</code></td>
-<td class="colLast"><code><strong><a href="../../../../com/qualcomm/robotcore/util/Range.html#throwIfRangeIsInvalid(int,%20int,%20int)">throwIfRangeIsInvalid</a></strong>(int&nbsp;number,
-                     int&nbsp;min,
-                     int&nbsp;max)</code>
-<div class="block">Throw an IllegalArgumentException if 'number' is less than 'min' or greater than 'max'</div>
-</td>
-</tr>
-</table>
-<ul class="blockList">
-<li class="blockList"><a name="methods_inherited_from_class_java.lang.Object">
-<!--   -->
-</a>
-<h3>Methods inherited from class&nbsp;java.lang.Object</h3>
-<code>clone, equals, finalize, getClass, hashCode, notify, notifyAll, toString, wait, wait, wait</code></li>
-</ul>
-</li>
-</ul>
-</li>
-</ul>
-</div>
-<div class="details">
-<ul class="blockList">
-<li class="blockList">
-<!-- ============ METHOD DETAIL ========== -->
-<ul class="blockList">
-<li class="blockList"><a name="method_detail">
-<!--   -->
-</a>
-<h3>Method Detail</h3>
-<a name="scale(double, double, double, double, double)">
-<!--   -->
-</a>
-<ul class="blockList">
-<li class="blockList">
-<h4>scale</h4>
-<pre>public static&nbsp;double&nbsp;scale(double&nbsp;n,
-           double&nbsp;x1,
-           double&nbsp;x2,
-           double&nbsp;y1,
-           double&nbsp;y2)</pre>
-<div class="block">Scale a number in the range of x1 to x2, to the range of y1 to y2</div>
-<dl><dt><span class="strong">Parameters:</span></dt><dd><code>n</code> - number to scale</dd><dd><code>x1</code> - lower bound range of n</dd><dd><code>x2</code> - upper bound range of n</dd><dd><code>y1</code> - lower bound of scale</dd><dd><code>y2</code> - upper bound of scale</dd>
-<dt><span class="strong">Returns:</span></dt><dd>a double scaled to a value between y1 and y2, inclusive</dd></dl>
-</li>
-</ul>
-<a name="clip(double, double, double)">
-<!--   -->
-</a>
-<ul class="blockList">
-<li class="blockList">
-<h4>clip</h4>
-<pre>public static&nbsp;double&nbsp;clip(double&nbsp;number,
-          double&nbsp;min,
-          double&nbsp;max)</pre>
-<div class="block">clip 'number' if 'number' is less than 'min' or greater than 'max'</div>
-<dl><dt><span class="strong">Parameters:</span></dt><dd><code>number</code> - number to test</dd><dd><code>min</code> - minimum value allowed</dd><dd><code>max</code> - maximum value allowed</dd></dl>
-</li>
-</ul>
-<a name="clip(float, float, float)">
-<!--   -->
-</a>
-<ul class="blockList">
-<li class="blockList">
-<h4>clip</h4>
-<pre>public static&nbsp;float&nbsp;clip(float&nbsp;number,
-         float&nbsp;min,
-         float&nbsp;max)</pre>
-<div class="block">clip 'number' if 'number' is less than 'min' or greater than 'max'</div>
-<dl><dt><span class="strong">Parameters:</span></dt><dd><code>number</code> - number to test</dd><dd><code>min</code> - minimum value allowed</dd><dd><code>max</code> - maximum value allowed</dd></dl>
-</li>
-</ul>
-<a name="clip(int, int, int)">
-<!--   -->
-</a>
-<ul class="blockList">
-<li class="blockList">
-<h4>clip</h4>
-<pre>public static&nbsp;int&nbsp;clip(int&nbsp;number,
-       int&nbsp;min,
-       int&nbsp;max)</pre>
-<div class="block">clip 'number' if 'number' is less than 'min' or greater than 'max'</div>
-<dl><dt><span class="strong">Parameters:</span></dt><dd><code>number</code> - number to test</dd><dd><code>min</code> - minimum value allowed</dd><dd><code>max</code> - maximum value allowed</dd></dl>
-</li>
-</ul>
-<a name="clip(short, short, short)">
-<!--   -->
-</a>
-<ul class="blockList">
-<li class="blockList">
-<h4>clip</h4>
-<pre>public static&nbsp;short&nbsp;clip(short&nbsp;number,
-         short&nbsp;min,
-         short&nbsp;max)</pre>
-<div class="block">clip 'number' if 'number' is less than 'min' or greater than 'max'</div>
-<dl><dt><span class="strong">Parameters:</span></dt><dd><code>number</code> - number to test</dd><dd><code>min</code> - minimum value allowed</dd><dd><code>max</code> - maximum value allowed</dd></dl>
-</li>
-</ul>
-<a name="clip(byte, byte, byte)">
-<!--   -->
-</a>
-<ul class="blockList">
-<li class="blockList">
-<h4>clip</h4>
-<pre>public static&nbsp;byte&nbsp;clip(byte&nbsp;number,
-        byte&nbsp;min,
-        byte&nbsp;max)</pre>
-<div class="block">clip 'number' if 'number' is less than 'min' or greater than 'max'</div>
-<dl><dt><span class="strong">Parameters:</span></dt><dd><code>number</code> - number to test</dd><dd><code>min</code> - minimum value allowed</dd><dd><code>max</code> - maximum value allowed</dd></dl>
-</li>
-</ul>
-<a name="throwIfRangeIsInvalid(double, double, double)">
-<!--   -->
-</a>
-<ul class="blockList">
-<li class="blockList">
-<h4>throwIfRangeIsInvalid</h4>
-<pre>public static&nbsp;void&nbsp;throwIfRangeIsInvalid(double&nbsp;number,
-                         double&nbsp;min,
-                         double&nbsp;max)
-                                  throws java.lang.IllegalArgumentException</pre>
-<div class="block">Throw an IllegalArgumentException if 'number' is less than 'min' or greater than 'max'</div>
-<dl><dt><span class="strong">Parameters:</span></dt><dd><code>number</code> - number to test</dd><dd><code>min</code> - minimum value allowed</dd><dd><code>max</code> - maximum value allowed</dd>
-<dt><span class="strong">Throws:</span></dt>
-<dd><code>java.lang.IllegalArgumentException</code> - if number is outside of range</dd></dl>
-</li>
-</ul>
-<a name="throwIfRangeIsInvalid(int, int, int)">
-<!--   -->
-</a>
-<ul class="blockListLast">
-<li class="blockList">
-<h4>throwIfRangeIsInvalid</h4>
-<pre>public static&nbsp;void&nbsp;throwIfRangeIsInvalid(int&nbsp;number,
-                         int&nbsp;min,
-                         int&nbsp;max)
-                                  throws java.lang.IllegalArgumentException</pre>
-<div class="block">Throw an IllegalArgumentException if 'number' is less than 'min' or greater than 'max'</div>
-<dl><dt><span class="strong">Parameters:</span></dt><dd><code>number</code> - number to test</dd><dd><code>min</code> - minimum value allowed</dd><dd><code>max</code> - maximum value allowed</dd>
-<dt><span class="strong">Throws:</span></dt>
-<dd><code>java.lang.IllegalArgumentException</code> - if number is outside of range</dd></dl>
-</li>
-</ul>
-</li>
-</ul>
-</li>
-</ul>
-</div>
-</div>
-<!-- ========= END OF CLASS DATA ========= -->
-<!-- ======= START OF BOTTOM NAVBAR ====== -->
-<div class="bottomNav"><a name="navbar_bottom">
-<!--   -->
-</a><a href="#skip-navbar_bottom" title="Skip navigation links"></a><a name="navbar_bottom_firstrow">
-<!--   -->
-</a>
-<ul class="navList" title="Navigation">
-<li><a href="../../../../overview-summary.html">Overview</a></li>
-<li><a href="package-summary.html">Package</a></li>
-<li class="navBarCell1Rev">Class</li>
-<li><a href="package-tree.html">Tree</a></li>
-<li><a href="../../../../deprecated-list.html">Deprecated</a></li>
-<li><a href="../../../../index-all.html">Index</a></li>
-<li><a href="../../../../help-doc.html">Help</a></li>
-</ul>
-</div>
-<div class="subNav">
-<ul class="navList">
-<li><a href="../../../../com/qualcomm/robotcore/util/ElapsedTime.Resolution.html" title="enum in com.qualcomm.robotcore.util"><span class="strong">Prev Class</span></a></li>
-<li><a href="../../../../com/qualcomm/robotcore/util/SerialNumber.html" title="class in com.qualcomm.robotcore.util"><span class="strong">Next Class</span></a></li>
-</ul>
-<ul class="navList">
-<li><a href="../../../../index.html?com/qualcomm/robotcore/util/Range.html" target="_top">Frames</a></li>
-<li><a href="Range.html" target="_top">No Frames</a></li>
-</ul>
-<ul class="navList" id="allclasses_navbar_bottom">
-<li><a href="../../../../allclasses-noframe.html">All Classes</a></li>
-</ul>
-<div>
-<script type="text/javascript"><!--
-  allClassesLink = document.getElementById("allclasses_navbar_bottom");
-  if(window==top) {
-    allClassesLink.style.display = "block";
-  }
-  else {
-    allClassesLink.style.display = "none";
-  }
-  //-->
-</script>
-</div>
-<div>
-<ul class="subNavList">
-<li>Summary:&nbsp;</li>
-<li>Nested&nbsp;|&nbsp;</li>
-<li>Field&nbsp;|&nbsp;</li>
-<li>Constr&nbsp;|&nbsp;</li>
-<li><a href="#method_summary">Method</a></li>
-</ul>
-<ul class="subNavList">
-<li>Detail:&nbsp;</li>
-<li>Field&nbsp;|&nbsp;</li>
-<li>Constr&nbsp;|&nbsp;</li>
-<li><a href="#method_detail">Method</a></li>
-</ul>
-</div>
-<a name="skip-navbar_bottom">
-<!--   -->
-</a></div>
-<!-- ======== END OF BOTTOM NAVBAR ======= -->
-</body>
-</html>
->>>>>>> e5b43772
+</html>