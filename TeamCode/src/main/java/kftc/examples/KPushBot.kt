/**
 * The MIT License (MIT)
 *
 * Copyright (c) 2016 Austin Donovan (addonovan)
 *
 * Permission is hereby granted, free of charge, to any person obtaining a copy
 * of this software and associated documentation files (the "Software"), to deal
 * in the Software without restriction, including without limitation the rights
 * to use, copy, modify, merge, publish, distribute, sublicense, and/or sell
 * copies of the Software, and to permit persons to whom the Software is
 * furnished to do so, subject to the following conditions:
 *
 * The above copyright notice and this permission notice shall be included in all
 * copies or substantial portions of the Software.
 *
 * THE SOFTWARE IS PROVIDED "AS IS", WITHOUT WARRANTY OF ANY KIND, EXPRESS OR
 * IMPLIED, INCLUDING BUT NOT LIMITED TO THE WARRANTIES OF MERCHANTABILITY,
 * FITNESS FOR A PARTICULAR PURPOSE AND NONINFRINGEMENT. IN NO EVENT SHALL THE
 * AUTHORS OR COPYRIGHT HOLDERS BE LIABLE FOR ANY CLAIM, DAMAGES OR OTHER
 * LIABILITY, WHETHER IN AN ACTION OF CONTRACT, TORT OR OTHERWISE, ARISING FROM,
 * OUT OF OR IN CONNECTION WITH THE SOFTWARE OR THE USE OR OTHER DEALINGS IN THE
 * SOFTWARE.
 */
package kftc.examples

import addonovan.kftc.KOpMode
import com.qualcomm.robotcore.eventloop.opmode.Disabled
import com.qualcomm.robotcore.eventloop.opmode.TeleOp
import com.qualcomm.robotcore.util.Range

/**
 * A port of the PushBot example to the kftc framework.
 *
 * This is based off of `PushbotTeleopTank_Iterative`.
 *
 * @author addonovan
 * @since 8/27/16
 */
@TeleOp( name= "Pushbot: Teleop Tank", group= "Pushbot" )
//@Disabled
@Suppress( "unused" )
class KPushBot : KOpMode()
{

    /**
     * This companion object allows the hardware to be completely
     * initialized in another file, yet gives us full access to it
     * so we can access it like all the methods and fields were
     * initialized in this class. Neat, huh?
     */
    companion object : KPushBotHardware();

    /** Servo mid position */
    var clawOffset = 0.0;

    /** sets rate to move servo */
    // question: Why are the Qualcomm comments so terse and uninformative??
<<<<<<< HEAD
    val CLAW_SPEED = get( "claw speed", 0.02 );
=======
    val CLAW_SPEED = get( "claw speed", 0.02 ); // configurable so it's faster to change if this is too slow
>>>>>>> c8b94b18

    //
    // Overrides
    //

    override fun init()
    {
        Telemetry.addData( "Say", "Hello Driver" );
        Telemetry.update();
    }

    override fun loop()
    {
        // Run wheels in tank mode (note: the joystick goes negative when pushed forwards, so negate it)
        val left = -Gamepad1.left_stick_y.toDouble();
        val right = -Gamepad1.right_stick_y.toDouble();
        leftMotor.power = left;
        rightMotor.power = right;

        // Use gamepad left & right bumpers to open and close the claw
        if ( Gamepad1.right_bumper ) clawOffset += CLAW_SPEED;
        else if ( Gamepad1.left_bumper ) clawOffset -= CLAW_SPEED;

        // move both servos to new position. Assume servos are mirror image of each other.
        clawOffset = Range.clip( clawOffset, -0.5, 0.5 );
        leftClaw.position = KPushBotHardware.MID_SERVO + clawOffset;
        rightClaw.position = KPushBotHardware.MID_SERVO - clawOffset;

        // use gamepad buttons to move the arm up (Y) and down (A)
        if ( Gamepad1.y ) armMotor.power = KPushBotHardware.ARM_UP_POWER;
        else if ( Gamepad1.a ) armMotor.power = KPushBotHardware.ARM_DOWN_POWER;
        else armMotor.power = 0.0;

        // send telemetry message to signify robot running;
        Telemetry.addData( "claw", "Offset = %.2f", clawOffset );
        Telemetry.addData( "left", "%.2f", left );
        Telemetry.addData( "right", "%.2f", right );
        // Telemetry.update(); // This is automatically performed for KOpModes, no need to to it
    }

}<|MERGE_RESOLUTION|>--- conflicted
+++ resolved
@@ -55,11 +55,7 @@
 
     /** sets rate to move servo */
     // question: Why are the Qualcomm comments so terse and uninformative??
-<<<<<<< HEAD
-    val CLAW_SPEED = get( "claw speed", 0.02 );
-=======
     val CLAW_SPEED = get( "claw speed", 0.02 ); // configurable so it's faster to change if this is too slow
->>>>>>> c8b94b18
 
     //
     // Overrides
